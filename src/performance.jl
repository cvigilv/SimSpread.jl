--- conflicted
+++ resolved
@@ -358,7 +358,7 @@
 
 
 """
-    precisionatL(y, yhat, grouping, L::Integer=20)
+    precisionatL(y, yhat, L::Integer=20)
 
 Get precision@L as proposed by Wu, et al (2017).
 
@@ -367,11 +367,7 @@
 - `̂yhat::AbstractVector`: Prediction score.
 - `L::Integer`: Length to consider to calculate metrics (default = 20).
 """
-<<<<<<< HEAD
-function precisionatL(y, yhat, grouping, L::Integer=20)
-=======
 function precisionatL(y, yhat, L::Integer=20)
->>>>>>> b5eeba77
     @assert L > 0 "Please use a list length greater than 0 (L > 0)"
     @assert length(y) == length(yhat) "Number of predictions and labels don't match"
     @assert length(y) > L "Number of labels is less than length (L > y)"
@@ -432,24 +428,6 @@
 end
 
 """
-<<<<<<< HEAD
-  maxperformance(y::AbstractVector, yhat::AbstractVector, metric::Function)
-
-Brief description of intended functionality
-
-# Arguments
-- `y::AbstractVector` : 
-- `yhat::AbstractVector` : 
-- `metric::Function` : 
-
-# Extended help
-Longer description of intended functionality
-
-# References
-
-"""
-function maxperformance(y::AbstractVector, yhat::AbstractVector, metric::Function)
-=======
     maxperformance(y::AbstractVector{Bool}, yhat::AbstractVector{Float64}, metric::Function)
 
 Get maximum performance of a given metric over a pair of label-prediction vectors.
@@ -463,7 +441,6 @@
     @assert length(y) == length(yhat) "The number of scores must be equal to the number of labels"
 
     # Calculate confusion matrices for each threshold
->>>>>>> b5eeba77
     thresholds = sort(unique(yhat))
     confusion = roc(y, yhat, thresholds)
 
@@ -471,16 +448,12 @@
 end
 
 """
-<<<<<<< HEAD
-    meanperf(confusion::ROCNums, metric::Function)
-=======
-    meanperformance(confusion::AbstractVector{ROCNums{Real}}, metric::Function)
->>>>>>> b5eeba77
+    meanperformance(confusion::AbstractVector{ROCNums{Int64}}, metric::Function)
 
 Get mean performance of a given metric over a set of confusion matrices.
 
 # Arguments
-- `confusion::AbstractVector{ROCNums{Real}}`: Confusion matrices
+- `confusion::AbstractVector{ROCNums{Int64}}`: Confusion matrices
 - `̂metric::Function`: Performance metric function to use in evaluation.
 """
 function meanperformance(confusion::AbstractVector{ROCNums{Int64}}, metric::Function)
